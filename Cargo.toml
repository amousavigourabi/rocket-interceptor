[package]
name = "xrpl-packet-interceptor"
version = "0.1.0"
edition = "2021"

# See more keys and their definitions at https://doc.rust-lang.org/cargo/reference/manifest.html

[[bin]]
name = "test"
path = "src/packet_client.rs"

[dependencies]
tokio = { version = "1.37.0", features = ["full"] }
openssl = "0.10.64"
secp256k1 = "0.29.0"
log = "0.4.21"
bytes = "1.6.0"
sha2 = "0.11.0-pre.3"
tokio-openssl = "0.6.4"
httparse = "1.8.0"
env_logger = "0.11.3"
<<<<<<< HEAD
tonic = "0.11.0"
prost = "0.12.4"

[build-dependencies]
tonic-build = "0.11.0"
=======
serde = { version = "1.0.201", features = ["std", "derive"] }
toml = "0.8.12"
serde_json = "1.0.117"
bollard = "0.16.1"
futures-util = "0.3.30"
rand = "0.9.0-alpha.1"
>>>>>>> 903e9c1f
<|MERGE_RESOLUTION|>--- conflicted
+++ resolved
@@ -4,10 +4,6 @@
 edition = "2021"
 
 # See more keys and their definitions at https://doc.rust-lang.org/cargo/reference/manifest.html
-
-[[bin]]
-name = "test"
-path = "src/packet_client.rs"
 
 [dependencies]
 tokio = { version = "1.37.0", features = ["full"] }
@@ -19,17 +15,14 @@
 tokio-openssl = "0.6.4"
 httparse = "1.8.0"
 env_logger = "0.11.3"
-<<<<<<< HEAD
-tonic = "0.11.0"
-prost = "0.12.4"
-
-[build-dependencies]
-tonic-build = "0.11.0"
-=======
 serde = { version = "1.0.201", features = ["std", "derive"] }
 toml = "0.8.12"
 serde_json = "1.0.117"
 bollard = "0.16.1"
 futures-util = "0.3.30"
 rand = "0.9.0-alpha.1"
->>>>>>> 903e9c1f
+tonic = "0.11.0"
+prost = "0.12.4"
+
+[build-dependencies]
+tonic-build = "0.11.0"