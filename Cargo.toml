[package]
name = "xrpl-packet-interceptor"
version = "0.1.0"
edition = "2021"

# See more keys and their definitions at https://doc.rust-lang.org/cargo/reference/manifest.html

[dependencies]
tokio = { version = "1.37.0", features = ["full"] }
openssl = "0.10.64"
secp256k1 = "0.29.0"
log = "0.4.21"
bytes = "1.6.0"
sha2 = "0.11.0-pre.3"
tokio-openssl = "0.6.4"
httparse = "1.8.0"
env_logger = "0.11.3"
serde = { version = "1.0.201", features = ["std", "derive"] }
toml = "0.8.12"
serde_json = "1.0.117"
bollard = "0.16.1"
futures-util = "0.3.30"
rand = "0.9.0-alpha.1"
tonic = "0.11.0"
prost = "0.12.4"
tokio-stream = "0.1.15"
chrono = "0.4.38"
lazy_static = "1.4.0"
hex = "0.4.3"
http = "1.1.0"
<<<<<<< HEAD
regex = "1.10.5"
=======
ctrlc = "3.4.4"
>>>>>>> cdeafc0c

[build-dependencies]
tonic-build = "0.11.0"<|MERGE_RESOLUTION|>--- conflicted
+++ resolved
@@ -28,11 +28,8 @@
 lazy_static = "1.4.0"
 hex = "0.4.3"
 http = "1.1.0"
-<<<<<<< HEAD
 regex = "1.10.5"
-=======
 ctrlc = "3.4.4"
->>>>>>> cdeafc0c
 
 [build-dependencies]
 tonic-build = "0.11.0"