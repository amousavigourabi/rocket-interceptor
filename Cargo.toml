--- conflicted
+++ resolved
@@ -15,12 +15,9 @@
 tokio-openssl = "0.6.4"
 httparse = "1.8.0"
 env_logger = "0.11.3"
-<<<<<<< HEAD
-rand = "0.9.0-alpha.1"
-=======
 serde = { version = "1.0.201", features = ["std", "derive"] }
 toml = "0.8.12"
 serde_json = "1.0.117"
 bollard = "0.16.1"
 futures-util = "0.3.30"
->>>>>>> 4c5a84fc
+rand = "0.9.0-alpha.1"