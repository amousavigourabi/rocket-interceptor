--- conflicted
+++ resolved
@@ -1,10 +1,5 @@
-<<<<<<< HEAD
 //! This module is responsible for making and handling requests to the controller.
 
-use crate::log;
-use crate::logger::EXECUTION_LOG;
-=======
->>>>>>> 2c9fb584
 use crate::packet_client::proto::{Config, GetConfig, PacketAck};
 use log::{debug, info};
 use proto::packet_service_client::PacketServiceClient;
@@ -61,18 +56,10 @@
 
         let request = tonic::Request::new(packet);
 
-<<<<<<< HEAD
-        let response = self.client.send_packet(request).await?.into_inner();
-        log!(
-            EXECUTION_LOG,
-            "{},{},{},{},{}",
-            hex::encode(packet_data),
-=======
         let response = self.client.send_packet(request).await?.into_inner(); // we send to controller and are waiting for the response
         debug!(
             "action: {}, from_port: {}, to_port: {}, original_data: {}, possibly_mutated_data: {}",
             response.action,
->>>>>>> 2c9fb584
             packet_from_port,
             packet_to_port,
             hex::encode(packet_data),
@@ -111,11 +98,7 @@
     }
 }
 
-<<<<<<< HEAD
-// For these test to work, the controller needs to be running.
-=======
 // Note: these tests require the controller to be running
->>>>>>> 2c9fb584
 #[cfg(test)]
 mod integration_tests_grpc {
     use super::*;
@@ -131,11 +114,6 @@
         let mut client = setup().await;
         let packet_data: Vec<u8> = vec![1, 2, 3, 4, 5, 6, 7, 8, 9, 10];
 
-<<<<<<< HEAD
-        let result = client.send_packet(packet_data, 2, 3).await;
-
-        assert!(result.is_ok());
-=======
         // Call the async function and obtain the result
         let result = client.send_packet(packet_data, 60000, 60001).await;
 
@@ -145,16 +123,18 @@
             "assertion failed, expected: result.is_ok(), but got: {:?}",
             result
         );
->>>>>>> 2c9fb584
     }
     #[tokio::test]
     // #[coverage(off)]  // Only available in nightly build, don't forget to uncomment #![feature(coverage_attribute)] on line 1 of main
     async fn send_packet_empty_bytes() {
         let mut client = setup().await;
-        let packet_data: Vec<u8> = vec![];
-
+        // Prepare a request with invalid data
+        let packet_data: Vec<u8> = vec![]; // Empty data
+
+        // Call the async function and obtain the result
         let result = client.send_packet(packet_data, 2, 3).await;
 
+        // Assert that the result is not Ok (i.e., Err)
         assert!(result.is_err());
     }
 
@@ -162,11 +142,14 @@
     // #[coverage(off)]  // Only available in nightly build, don't forget to uncomment #![feature(coverage_attribute)] on line 1 of main
     async fn send_packet_max_from_port() {
         let mut client = setup().await;
-        let packet_data: Vec<u8> = vec![1, 2, 3, 4, 5, 6, 7, 8, 9, 10];
+        // Prepare a request with invalid data
+        let packet_data: Vec<u8> = vec![1, 2, 3, 4, 5, 6, 7, 8, 9, 10]; // Empty data
         let packet_from_port: u32 = u32::MAX;
 
+        // Call the async function and obtain the result
         let result = client.send_packet(packet_data, packet_from_port, 3).await;
 
+        // Assert that the result is not Ok (i.e., Err)
         assert!(result.is_err());
     }
 
