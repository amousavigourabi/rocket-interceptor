--- conflicted
+++ resolved
@@ -1,174 +1,9 @@
-<<<<<<< HEAD
+mod docker_manager;
 mod peer_connector;
-=======
-mod docker_manager;
-
+use crate::peer_connector::PeerConnector;
+use std::env;
 use std::io;
-use std::net::{IpAddr, SocketAddr};
-use std::str::FromStr;
-use std::sync::Arc;
->>>>>>> 4c5a84fc
-
-use crate::peer_connector::PeerConnector;
-use log::*;
-<<<<<<< HEAD
-use std::env::current_dir;
-use std::env::set_var;
-use std::io;
-use std::process::{Command, Stdio};
 use std::time::Duration;
-use tokio::time::sleep;
-=======
-use openssl::ssl::{Ssl, SslContext, SslMethod};
-use std::env;
-use std::time::Duration;
-use tokio::io::{AsyncReadExt, AsyncWriteExt};
-use tokio::macros::support::Pin;
-use tokio::net::TcpStream;
-use tokio::sync::Mutex;
-use tokio_openssl::SslStream;
-
-async fn connect_to_peer(ip: &str, port: u16, public_key: &str) -> SslStream<TcpStream> {
-    let proxy_address = SocketAddr::new(IpAddr::from_str(ip).unwrap(), port);
-
-    let stream = match TcpStream::connect(proxy_address).await {
-        Ok(tcp_stream) => tcp_stream,
-        Err(e) => panic!("{}", e),
-    };
-    stream.set_nodelay(true).expect("Set nodelay failed");
-
-    let ctx = SslContext::builder(SslMethod::tls()).unwrap().build();
-    let ssl = Ssl::new(&ctx).unwrap();
-    let mut ssl_stream = SslStream::<TcpStream>::new(ssl, stream).unwrap();
-    SslStream::connect(Pin::new(&mut ssl_stream))
-        .await
-        .expect("SSL connection failed");
-
-    let content = format!(
-        "\
-            GET / HTTP/1.1\r\n\
-            Upgrade: XRPL/2.2\r\n\
-            Connection: Upgrade\r\n\
-            Connect-As: Peer\r\n\
-            Public-Key: {}\r\n\
-            Session-Signature: a\r\n\
-            \r\n",
-        public_key
-    );
-    ssl_stream
-        .write_all(content.as_bytes())
-        .await
-        .expect("Could not send XRPL handshake request");
-
-    let mut buf = BytesMut::new();
-    let mut vec = vec![0; 4096];
-    let size = ssl_stream
-        .read(&mut vec)
-        .await
-        .expect("Unable to read handshake response");
-    vec.resize(size, 0);
-    buf.extend_from_slice(&vec);
-
-    if size == 0 {
-        error!("Current buffer: {}", String::from_utf8_lossy(&buf).trim());
-        panic!("Socket closed");
-    }
-
-    if let Some(n) = buf.windows(4).position(|x| x == b"\r\n\r\n") {
-        let mut headers = [httparse::EMPTY_HEADER; 32];
-        let mut resp = httparse::Response::new(&mut headers);
-        let status = resp.parse(&buf[0..n + 4]).expect("Response parse failed");
-        if status.is_partial() {
-            panic!("Invalid headers");
-        }
-
-        let response_code = resp.code.unwrap();
-        debug!(
-            "Peer Handshake Response: version {}, status {}, reason {}",
-            resp.version.unwrap(),
-            resp.code.unwrap(),
-            resp.reason.unwrap()
-        );
-        debug!("Printing response headers:");
-        for header in headers.iter().filter(|h| **h != httparse::EMPTY_HEADER) {
-            debug!("{}: {}", header.name, String::from_utf8_lossy(header.value));
-        }
-
-        buf.advance(n + 4);
-
-        if response_code != 101 && ssl_stream.read_to_end(&mut buf.to_vec()).await.unwrap() == 0 {
-            debug!("Body: {}", String::from_utf8_lossy(&buf).trim());
-        }
-
-        if !buf.is_empty() {
-            debug!(
-                "Current buffer is not empty?: {}",
-                String::from_utf8_lossy(&buf).trim()
-            );
-            panic!("Buffer should be empty, are the peer slots full?");
-        }
-    }
-    ssl_stream
-}
-
-async fn peer_forward_msg(
-    from: Arc<Mutex<SslStream<TcpStream>>>,
-    to: Arc<Mutex<SslStream<TcpStream>>>,
-) {
-    let mut buf = BytesMut::with_capacity(64 * 1024);
-    buf.resize(64 * 1024, 0);
-    let size = from
-        .lock()
-        .await
-        .read(buf.as_mut())
-        .await
-        .expect("Could not read from SSL stream");
-    buf.resize(size, 0);
-    if size == 0 {
-        error!("Current buffer: {}", String::from_utf8_lossy(&buf).trim());
-        return;
-    }
-    let bytes = buf.to_vec();
-    if bytes[0] & 0x80 != 0 {
-        error!("{:?}", bytes[0]);
-        panic!("Received compressed message");
-    }
-
-    if bytes[0] & 0xFC != 0 {
-        error!("Unknown version header");
-    }
-    to.lock()
-        .await
-        .write_all(&buf)
-        .await
-        .expect("Could not write to SSL stream");
-}
-
-async fn handle_conn(node1: SslStream<TcpStream>, node2: SslStream<TcpStream>) {
-    let arc_stream1_0 = Arc::new(Mutex::new(node1));
-    let arc_stream2_0 = Arc::new(Mutex::new(node2));
-
-    let arc_stream1_1 = Arc::clone(&arc_stream1_0);
-    let arc_stream2_1 = Arc::clone(&arc_stream2_0);
-
-    let t1 = tokio::spawn(async move {
-        loop {
-            peer_forward_msg(arc_stream1_0.clone(), arc_stream2_0.clone()).await;
-            debug!("Forwarded peer message 1->2")
-        }
-    });
-
-    let t2 = tokio::spawn(async move {
-        loop {
-            peer_forward_msg(arc_stream2_1.clone(), arc_stream1_1.clone()).await;
-            debug!("Forwarded peer message 2->1")
-        }
-    });
-
-    t1.await.expect("Thread 1 failed.");
-    t2.await.expect("Thread 2 failed.");
-}
->>>>>>> 4c5a84fc
 
 #[tokio::main]
 async fn main() -> io::Result<()> {
@@ -182,27 +17,23 @@
 
     tokio::time::sleep(Duration::from_secs(3)).await;
 
+    let peer_connector = PeerConnector {
+        ip_addr: "127.0.0.1".to_string(),
+    };
+
     // Iterate over every unique validator node pair and create a thread for each
     let mut threads = Vec::new();
     for (i, container1) in network.containers.iter().enumerate() {
         for container2 in &network.containers[(i + 1)..network.containers.len()] {
-            let ssl_stream1 = connect_to_peer(
-                "127.0.0.1",
+            let (t1, t2) = peer_connector.clone().connect_peers(
                 container1.port_peer,
-                container2.key_data.validation_public_key.as_str(),
-            )
-            .await;
-            let ssl_stream2 = connect_to_peer(
-                "127.0.0.1",
                 container2.port_peer,
                 container1.key_data.validation_public_key.as_str(),
-            )
-            .await;
+                container2.key_data.validation_public_key.as_str(),
+            ).await;
 
-            let t = tokio::spawn(async move {
-                handle_conn(ssl_stream1, ssl_stream2).await;
-            });
-            threads.push(t);
+            threads.push(t1);
+            threads.push(t2);
         }
     }
 
@@ -211,22 +42,7 @@
         t.await.expect("Thread failed");
     }
 
-<<<<<<< HEAD
-    let peer_connector = PeerConnector {
-        ip_addr: "127.0.0.1".to_string(),
-        base_port: 6000,
-    };
-    let (t1, t2) = peer_connector
-        .connect_peers(1, 2, n1_public_key, n2_public_key)
-        .await;
-
-    // Await the threads for now (never stopping, unless error occurs),
-    // we need to add a concrete stopping condition later on
-    let _ = t1.await;
-    let _ = t2.await;
-=======
     network.stop_network().await;
->>>>>>> 4c5a84fc
 
     Ok(())
 }