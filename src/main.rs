--- conflicted
+++ resolved
@@ -1,12 +1,8 @@
-<<<<<<< HEAD
+mod docker_manager;
 mod packet_client;
-
-=======
-mod docker_manager;
 mod peer_connector;
 use crate::peer_connector::PeerConnector;
 use std::env;
->>>>>>> 903e9c1f
 use std::io;
 use std::time::Duration;
 
@@ -49,79 +45,6 @@
     for t in threads {
         t.await.expect("Thread failed");
     }
-<<<<<<< HEAD
-
-    let data = packet_client::send_packet(bytes, 2).await.unwrap();
-
-    to.lock()
-        .await
-        .write_all(&data)
-        .await
-        .expect("Could not write to SSL stream");
-}
-
-async fn handle_conn(node1: SslStream<TcpStream>, node2: SslStream<TcpStream>) {
-    let arc_stream1_0 = Arc::new(Mutex::new(node1));
-    let arc_stream2_0 = Arc::new(Mutex::new(node2));
-
-    let arc_stream1_1 = Arc::clone(&arc_stream1_0);
-    let arc_stream2_1 = Arc::clone(&arc_stream2_0);
-
-    let t1 = tokio::spawn(async move {
-        loop {
-            peer_forward_msg(arc_stream1_0.clone(), arc_stream2_0.clone()).await;
-            debug!("Forwarded peer message 1->2")
-        }
-    });
-
-    let t2 = tokio::spawn(async move {
-        loop {
-            peer_forward_msg(arc_stream2_1.clone(), arc_stream1_1.clone()).await;
-            debug!("Forwarded peer message 2->1")
-        }
-    });
-
-    t1.await.expect("Thread 1 failed.");
-    t2.await.expect("Thread 2 failed.");
-}
-
-async fn start_container(name: &str, port: u16) {
-    debug!("Starting docker container: {}", name);
-    Command::new("docker")
-        .arg("run")
-        .arg("-d")
-        .arg("-p")
-        .arg(format!("{}:51235", port))
-        .arg("--name")
-        .arg(name)
-        .arg("--mount")
-        .arg(format!(
-            "type=bind,source={}/network/{}/config,target=/config",
-            current_dir().unwrap().to_str().unwrap(),
-            name
-        ))
-        .arg("isvanloon/rippled-no-sig-check")
-        .stdout(Stdio::null())
-        .stdin(Stdio::null())
-        .stderr(Stdio::null())
-        .status()
-        .expect("Failed to start docker container");
-
-    sleep(Duration::from_secs(2)).await;
-}
-
-#[tokio::main]
-async fn main() -> io::Result<()> {
-    set_var("RUST_LOG", "DEBUG");
-    env_logger::init();
-
-    let n1_public_key = "n9JAC3PDvNcLkR6uCRWvrBMQDs4UFR2UqhL5yU8xdDcdhTfqUxci";
-    let n2_public_key = "n9KWgTyg72yf1AdDoEM3GaDFUPaZNK3uf66uoVpMZeNnGegC9yz2";
-
-    start_container("validator_1", 6001).await;
-    start_container("validator_2", 6002).await;
-=======
->>>>>>> 903e9c1f
 
     network.stop_network().await;
 
