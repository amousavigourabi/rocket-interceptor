//! This module is responsible for setting up and tearing down the Docker containers who run the validator nodes.
use log::{debug, info};
use std::env::current_dir;
use std::fs;
use std::io::Read;
use std::io::Write;
use std::sync::Arc;
use std::time::Duration;

use bollard::container::{CreateContainerOptions, RemoveContainerOptions};
use bollard::exec::{CreateExecOptions, StartExecResults};
use bollard::image::CreateImageOptions;
use bollard::models::{HostConfig, Mount, MountTypeEnum, PortBinding, PortMap};
use bollard::Docker;

use crate::packet_client::proto;
use crate::packet_client::PacketClient;
use futures_util::stream::StreamExt;
use futures_util::TryStreamExt;
use serde::Deserialize;
use serde_json::Value;
use tokio::sync::Mutex;

const IMAGE: &str = "isvanloon/rippled-no-sig-check:latest";

/// Struct that represents a response of a 'ValidationKeyCreate' request.
#[derive(Debug, Deserialize)]
struct ValidationKeyCreateResponse {
    /// The result of the request.
    result: ValidatorKeyData,
}

<<<<<<< HEAD
/// Struct that represents all the data used for validation by nodes.
#[derive(Debug, Deserialize, Clone)]
=======
#[derive(Debug, Deserialize, Clone, PartialEq)]
>>>>>>> 2c9fb584
pub struct ValidatorKeyData {
    /// The status of the request that was used to make this data.
    pub status: String,
    /// The validation key of a node.
    pub validation_key: String,
    /// The validation private key of a node.
    pub validation_private_key: String,
    /// The validation public key of a node.
    pub validation_public_key: String,
    /// The seed used to make this validation info.
    pub validation_seed: String,
}

/// Struct that represents a Docker container that runs a rippled instance.
#[derive(Debug, Clone)]
pub struct DockerContainer {
    /// The id of the container.
    pub id: Option<String>,
    /// The name of the container.
    pub name: String,
    /// The port where the node listens for peer connections.
    pub port_peer: u32,
    /// The port where the node listens for WebSocket connections.
    pub port_ws: u32,
    /// The port where the node listens for WebSocket connections for admins.
    pub port_ws_admin: u32,
    /// The port where the node listens for RPC requests.
    pub port_rpc: u32,
    /// The data of the keys of this node.
    pub key_data: ValidatorKeyData,
}

/// Checks whether a certain `DockerContainer` is available by calling `server_info` and parsing the `success` value.
///
/// # Parameters
/// * 'container' - the container to be checked.
/// * 'docker' - the Docker interface used for API requests.
///
/// # Panics
/// * If the 'id' of the container could not be cloned.
/// * If the creation of the 'server_info' command raised an error.
/// * If the 'server_info' command ran inside the docker container raised an error.
/// * If the output could not be parsed to JSON.
/// * If the JSON could not be parsed to a serde_json object.
async fn check_validator_available(container: DockerContainer, docker: Docker) -> bool {
    let exec = docker
        .clone()
        .create_exec(
            container.id.clone().unwrap().as_ref(),
            CreateExecOptions {
                attach_stdout: Some(true),
                cmd: Some(vec!["rippled", "server_info"]),
                ..Default::default()
            },
        )
        .await
        .unwrap()
        .id;
    if let StartExecResults::Attached { mut output, .. } =
        docker.clone().start_exec(&exec, None).await.unwrap()
    {
        while let Some(Ok(msg)) = output.next().await {
            let json_str = String::from_utf8(msg.as_ref().to_vec()).unwrap();
            let server_info_data: Value = serde_json::from_str(json_str.as_str()).unwrap();
            if server_info_data["result"]["status"] == "success" {
                debug!("{} Available!", container.name.clone());
                return true;
            }
            debug!("{} not available yet...", container.name.clone());
        }
    }
    false
}

/// Struct that represents the whole network of Docker containers.
#[derive(Debug)]
pub struct DockerNetwork {
    /// The network configuration as a proto object.
    pub config: proto::Config,
    /// A Vec of all the individual Docker containers who run a rippled instance.
    pub containers: Vec<DockerContainer>,
    /// A Docker object to access the Docker API.
    docker: Docker,
}

impl DockerNetwork {
    /// Initializes a new DockerNetwork.
    ///
    /// # Parameters
    /// * 'config' - the config to be used to set up the network.
    pub fn new(config: proto::Config) -> DockerNetwork {
        DockerNetwork {
            config,
            containers: Vec::new(),
            docker: Docker::connect_with_local_defaults().unwrap(),
        }
    }

    /// Initializes the docker network by generating keys for each configured node, and starting
    /// them using `bollard`. The containers that were started successfully are appended to
    /// the `containers` field in the struct.
    ///
    /// # Parameters
    /// * 'client' - a PacketClient to send the ValidatorNodeInfo to the controller.
    ///
    /// # Panics
    /// * If an error occurred while sending the ValidatorNodeInfo to the controller.
    pub async fn initialize_network(&mut self, client: Arc<Mutex<PacketClient>>) {
        // Stop all running validator nodes before starting new network
        self.stop_network().await;
        self.download_image().await;

        let validator_keys = self.generate_keys(self.config.number_of_nodes as u16).await;
        let names_with_keys = self.generate_validator_configs(&validator_keys);

        let base_port_peer = self.config.base_port_peer;
        let base_port_ws = self.config.base_port_ws;
        let base_port_ws_admin = self.config.base_port_ws_admin;
        let base_port_rpc = self.config.base_port_rpc;

        let mut validator_node_info_list = vec![];

        for (i, (name, keys)) in names_with_keys.iter().enumerate() {
            let mut validator_container = DockerContainer {
                id: None,
                name: name.clone(),
                port_peer: base_port_peer + i as u32,
                port_ws: base_port_ws + i as u32,
                port_ws_admin: base_port_ws_admin + i as u32,
                port_rpc: base_port_rpc + i as u32,
                key_data: keys.clone(),
            };
            self.start_validator(&mut validator_container).await;
            info!("Started docker container {}", name.clone());
            validator_node_info_list.push(proto::ValidatorNodeInfo {
                peer_port: validator_container.port_peer,
                ws_public_port: validator_container.port_ws,
                ws_admin_port: validator_container.port_ws_admin,
                rpc_port: validator_container.port_rpc,
                status: validator_container.key_data.status.clone(),
                validation_key: validator_container.key_data.validation_key.clone(),
                validation_private_key: validator_container.key_data.validation_private_key.clone(),
                validation_public_key: validator_container.key_data.validation_public_key.clone(),
                validation_seed: validator_container.key_data.validation_seed.clone(),
            });
            self.containers.push(validator_container);
        }
        client
            .lock()
            .await
            .send_validator_node_info(validator_node_info_list)
            .await
            .unwrap();
    }

    /// Stops the docker network, by looping over all running containers (`docker ps`)
    /// and stopping all containers that start with `validator_` or `key_generator`.
    ///
    /// # Panics
    /// * If it could not fetch the list of running containers from the Docker API.
    /// * If it could not terminate any running container.
    pub async fn stop_network(&self) {
        let running_containers = self
            .docker
            .list_containers::<String>(None)
            .await
            .expect("Could not fetch container list from docker");
        for container in running_containers {
            if let Some(names) = container.names {
                for name in names {
                    debug!("{}", name);
                    // Docker container names always start with a slash
                    if name.starts_with("/validator_") || name.eq("/key_generator") {
                        debug!(
                            "Stopping container (auto removed): {}",
                            container.id.clone().unwrap().as_str()
                        );
                        self.docker
                            .stop_container(container.id.clone().unwrap().as_str(), None)
                            .await
                            .unwrap();

                        // Poll until the container is no longer in the list of running containers
                        loop {
                            let containers =
                                self.docker.list_containers::<String>(None).await.unwrap();
                            if containers.iter().all(|c| c.id != container.id) {
                                break;
                            }
                            tokio::time::sleep(Duration::from_millis(200)).await;
                        }
                    }
                }
            }
        }
    }

    /// Loop over all containers in `self`, and poll them every 500ms, until
    /// all containers are available.
    pub async fn wait_for_startup(&self) {
        let mut threads = vec![];
        let arc = self.docker.clone();
        for container in self.containers.clone() {
            let _docker = arc.clone();
            let t = tokio::spawn(async move {
                loop {
                    if check_validator_available(container.clone(), _docker.clone()).await {
                        break;
                    }
                    tokio::time::sleep(Duration::from_millis(500)).await;
                }
            });
            threads.push(t);
        }

        for t in threads {
            t.await.expect("Wait for startup failed for thread");
        }
    }

    /// Downloads the 'isvanloon/rippled-no-sig-check:latest' image from DockerHub.
    ///
    /// # Panics
    /// * If an error occurred while downloading the image.
    async fn download_image(&mut self) {
        self.docker
            .create_image(
                Some(CreateImageOptions {
                    from_image: IMAGE,
                    ..Default::default()
                }),
                None,
                None,
            )
            .try_collect::<Vec<_>>()
            .await
            .unwrap();
    }

    /// Starts a validator node.
    /// It binds specific ports of the container to be able to communicate with the nodes.
    /// Besides, it starts the validator node with a specified ledger to have all amendments already included.
    ///
    /// # Parameters
    /// * 'container' - the container to be started.
    ///
    /// # Panics
    /// * If it could not format the directory path to the 'config' directory.
    /// * If the Docker container who runs the validator could not be created or started.
    async fn start_validator(&self, container: &mut DockerContainer) {
        let mut port_map = PortMap::new();
        port_map.insert(
            String::from("51235/tcp"),
            Some(vec![PortBinding {
                host_port: Some(container.port_peer.to_string()),
                ..Default::default()
            }]),
        );
        port_map.insert(
            String::from("6005/tcp"),
            Some(vec![PortBinding {
                host_port: Some(container.port_ws.to_string()),
                ..Default::default()
            }]),
        );
        port_map.insert(
            String::from("6006/tcp"),
            Some(vec![PortBinding {
                host_port: Some(container.port_ws_admin.to_string()),
                ..Default::default()
            }]),
        );
        port_map.insert(
            String::from("5005/tcp"),
            Some(vec![PortBinding {
                host_port: Some(container.port_rpc.to_string()),
                ..Default::default()
            }]),
        );

        let create_options = CreateContainerOptions {
            name: container.name.as_str(),
            ..Default::default()
        };

        let container_config = bollard::container::Config {
            image: Some(IMAGE),
            env: Some(vec![
                "ENV_ARGS=--start --ledgerfile /etc/opt/ripple/ledger.json",
            ]),
            host_config: Some(HostConfig {
                auto_remove: Some(true),
                port_bindings: Some(port_map),
                mounts: Some(vec![Mount {
                    target: Some(String::from("/config")),
                    source: Some(format!(
                        "{}/network/validators/{}/config",
                        current_dir().unwrap().to_str().unwrap(),
                        container.name.as_str()
                    )),
                    typ: Some(MountTypeEnum::BIND),
                    ..Default::default()
                }]),
                ..Default::default()
            }),
            ..Default::default()
        };

        let id = self
            .docker
            .create_container::<&str, &str>(Some(create_options), container_config)
            .await
            .unwrap()
            .id;
        self.docker
            .start_container::<String>(&id, None)
            .await
            .unwrap();

        container.id = Some(id.clone());
    }

    /// Generates `n` validator keys using a `rippled` instance.
    ///
    /// # Parameters
    /// * 'n' - the amount of validator keys to generate.
    ///
    /// # Panics
    /// * If the JSON response from `rippled` cannot be correctly deserialized to the `ValidationKeyCreateResponse` struct.
    /// * If an error occurred while creating or starting the Docker container who generates the keys.
    /// * If an error occurred while creating or executing the 'validation_create' command.
    /// * If an error occurred while removing the Docker container who generated the keys.
    async fn generate_keys(&self, n: u16) -> Vec<ValidatorKeyData> {
        let container_name = String::from("key_generator");
        let create_options = CreateContainerOptions {
            name: container_name.as_str(),
            ..Default::default()
        };

        let container_config = bollard::container::Config {
            image: Some(IMAGE),
            host_config: Some(HostConfig {
                auto_remove: Some(true),
                mounts: Some(vec![Mount {
                    target: Some(String::from("/config")),
                    source: Some(format!(
                        "{}/network/{}/config",
                        current_dir().unwrap().to_str().unwrap(),
                        container_name.as_str()
                    )),
                    typ: Some(MountTypeEnum::BIND),
                    ..Default::default()
                }]),
                ..Default::default()
            }),
            ..Default::default()
        };

        let id = self
            .docker
            .create_container::<&str, &str>(Some(create_options), container_config)
            .await
            .unwrap()
            .id;

        self.docker
            .start_container::<String>(&id, None)
            .await
            .unwrap();

        loop {
            if check_validator_available(
                DockerContainer {
                    id: Some(id.clone()),
                    name: container_name.clone(),
                    port_peer: 0,
                    port_ws: 0,
                    port_ws_admin: 0,
                    port_rpc: 0,
                    key_data: ValidatorKeyData {
                        status: "success".to_string(),
                        validation_key: "".to_string(),
                        validation_private_key: "".to_string(),
                        validation_public_key: "".to_string(),
                        validation_seed: "".to_string(),
                    },
                },
                self.docker.clone(),
            )
            .await
            {
                break;
            }
            tokio::time::sleep(Duration::from_millis(500)).await;
        }

        // Generate the keys and parse the output
        let mut key_vec: Vec<ValidatorKeyData> = Vec::new();
        for _ in 0..n {
            let exec = self
                .docker
                .create_exec(
                    &id,
                    CreateExecOptions {
                        attach_stdout: Some(true),
                        cmd: Some(vec!["rippled", "validation_create"]),
                        ..Default::default()
                    },
                )
                .await
                .unwrap()
                .id;
            if let StartExecResults::Attached { mut output, .. } =
                self.docker.start_exec(&exec, None).await.unwrap()
            {
                while let Some(Ok(msg)) = output.next().await {
                    let json_str = String::from_utf8(msg.as_ref().to_vec()).unwrap();
                    let validator_key_data: ValidationKeyCreateResponse =
                        serde_json::from_str(json_str.as_str()).unwrap();

                    key_vec.push(validator_key_data.result);
                }
            }
        }

        self.docker
            .remove_container(
                &id,
                Some(RemoveContainerOptions {
                    force: true,
                    ..Default::default()
                }),
            )
            .await
            .unwrap();
        key_vec
    }

    /// Generates and writes the config files for every key in `keys` to disk. The configurations
    /// are saved to /network/validators/\<name\>.
    ///
    /// # Panics
    /// * If the `rippled_base.cfg` cannot be read.
    /// * If the config could not be written to disk (no permissions/directory does not exist).
    fn generate_validator_configs(
        &self,
        keys: &[ValidatorKeyData],
    ) -> Vec<(String, ValidatorKeyData)> {
        let base_config_path = "network/rippled_base.cfg";
        let ledger_json_path = "network/ledger.json";
        let base_config_file = fs::File::open(base_config_path);

        let mut base_config_contents = String::new();
        base_config_file
            .unwrap()
            .read_to_string(&mut base_config_contents)
            .unwrap_or_else(|_| panic!("Could not read file {}", base_config_path));

        let mut ret: Vec<(String, ValidatorKeyData)> = Vec::new();
        for (i, key) in keys.iter().enumerate() {
            let container_name = format!("validator_{}", i);
            let new_config_contents = base_config_contents
                .clone()
                .replace("{validation_seed}", key.validation_seed.as_str());

            let config_dir = format!("network/validators/{}/config", container_name.clone());
            fs::create_dir_all(config_dir.as_str()).expect("Could not create directory.");

            let mut config_file =
                fs::File::create(format!("{}/rippled.cfg", config_dir.as_str())).unwrap();
            config_file
                .write_all(new_config_contents.as_bytes())
                .expect("Could not write to config file");

            let mut validators_file =
                fs::File::create(format!("{}/validators.txt", config_dir)).unwrap();
            let mut keys_except_current = keys.to_vec();
            keys_except_current.remove(i);

            let public_keys: Vec<String> = keys_except_current
                .iter()
                .map(|k| k.validation_public_key.to_string())
                .collect();
            validators_file
                .write_all(format!("[validators]\n{}", public_keys.join("\n")).as_bytes())
                .expect("Could not write to config file");

            fs::copy(ledger_json_path, format!("{}/ledger.json", config_dir)).unwrap();

            ret.push((container_name, key.clone()));
        }
        ret
    }
}

#[cfg(test)]
mod integration_tests_docker {
    use super::*;
    use crate::packet_client;
    use crate::packet_client::proto::{Config, Partition};

    fn docker_network_setup() -> DockerNetwork {
        let partition = Partition {
            nodes: vec![0, 1, 2],
        };
        let config = Config {
            base_port_peer: 60000,
            base_port_ws: 61000,
            base_port_ws_admin: 62000,
            base_port_rpc: 63000,
            number_of_nodes: 3,
            partitions: vec![partition],
        };
        DockerNetwork::new(config)
    }

    // Note: This test requires running a docker engine in clean state
    // Tests the generate_keys function; assert that the keys are generated and the container is removed
    #[tokio::test]
    // #[coverage(off)]  // Only available in nightly build, don't forget to uncomment #![feature(coverage_attribute)] on line 1 of main
    async fn test_generate_keys() {
        let docker_network = docker_network_setup();
        assert_eq!(
            docker_network
                .docker
                .list_containers::<String>(None)
                .await
                .unwrap()
                .len(),
            0,
            "This test requires a clean docker starting state"
        );
        let keys = docker_network.generate_keys(3).await;
        assert_eq!(keys.len(), 3);
        assert_eq!(
            docker_network
                .docker
                .list_containers::<String>(None)
                .await
                .unwrap()
                .len(),
            0,
            "Docker containers were not removed correctly"
        );
    }

    // Tests the generate_validator_configs function; assert that the config files are correctly created
    #[test]
    // #[coverage(off)]  // Only available in nightly build, don't forget to uncomment #![feature(coverage_attribute)] on line 1 of main
    fn test_generate_validator_configs() {
        let keys = vec![
            ValidatorKeyData {
                status: "success".to_string(),
                validation_key: "val_key1".to_string(),
                validation_private_key: "priv_key1".to_string(),
                validation_public_key: "pub_key1".to_string(),
                validation_seed: "seed1".to_string(),
            },
            ValidatorKeyData {
                status: "success".to_string(),
                validation_key: "val_key2".to_string(),
                validation_private_key: "priv_key2".to_string(),
                validation_public_key: "pub_key2".to_string(),
                validation_seed: "seed2".to_string(),
            },
        ];
        let docker_network = docker_network_setup();
        let configs = docker_network.generate_validator_configs(&keys);
        assert_eq!(configs.len(), 2);
        assert_eq!(configs[0].0, "validator_0");
        assert_eq!(configs[1].0, "validator_1");
        assert_eq!(configs[0].1, keys[0]);
        assert_eq!(configs[1].1, keys[1]);

        // check if the files for the first validator are created
        let dir1 = "./network/validators/validator_0/config/";
        assert!(
            fs::metadata(format!("{}{}", &dir1, "ledger.json")).is_ok(),
            "File not found, path: {}{}",
            &dir1,
            "ledger.json"
        );
        assert!(
            fs::metadata(format!("{}{}", &dir1, "rippled.cfg")).is_ok(),
            "File not found, path: {}{}",
            &dir1,
            "rippled.cfg"
        );
        let validators_txt_file_path1 = format!("{}{}", &dir1, "validators.txt");
        assert!(
            fs::metadata(&validators_txt_file_path1).is_ok(),
            "File not found, path: {}",
            &validators_txt_file_path1
        );
        let mut file = fs::File::open(&validators_txt_file_path1).unwrap();
        let mut contents = String::new();
        file.read_to_string(&mut contents).unwrap();
        assert_eq!(
            contents, "[validators]\npub_key2",
            "Contents were not generated correctly"
        );

        // check if the files for the second validator are created
        let dir2 = "./network/validators/validator_1/config/";
        assert!(
            fs::metadata(format!("{}{}", &dir2, "ledger.json")).is_ok(),
            "File not found, path: {}{}",
            &dir2,
            "ledger.json"
        );
        assert!(
            fs::metadata(format!("{}{}", &dir2, "rippled.cfg")).is_ok(),
            "File not found, path: {}{}",
            &dir2,
            "rippled.cfg"
        );
        let validators_txt_file_path2 = format!("{}{}", &dir2, "validators.txt");
        assert!(
            fs::metadata(&validators_txt_file_path2).is_ok(),
            "File not found, path: {}",
            &validators_txt_file_path2
        );
        let mut file = fs::File::open(&validators_txt_file_path2).unwrap();
        let mut contents = String::new();
        file.read_to_string(&mut contents).unwrap();
        assert_eq!(
            contents, "[validators]\npub_key1",
            "Contents were not generated correctly"
        );
    }

    // Note: This test requires running a docker engine in clean state and the controller to be running
    // Tests the initialize_network function; assert that the network is correctly initialized with the correct amount of nodes and names.
    // Also tests the stop_network function
    #[tokio::test]
    // #[coverage(off)]  // Only available in nightly build, don't forget to uncomment #![feature(coverage_attribute)] on line 1 of main
    async fn test_initialize_network() {
        let mut docker_network = docker_network_setup();
        assert_eq!(
            docker_network
                .docker
                .list_containers::<String>(None)
                .await
                .unwrap()
                .len(),
            0,
            "This test requires a clean docker starting state"
        );
        let client = match packet_client::PacketClient::new().await {
            Ok(client) => Arc::new(Mutex::new(client)),
            error => panic!("Error creating client: {:?}", error),
        };
        docker_network.initialize_network(client).await;
        assert_eq!(
            docker_network.containers.len(),
            3,
            "Not all containers were started"
        );

        let running_containers = docker_network
            .docker
            .list_containers::<String>(None)
            .await
            .unwrap();
        assert_eq!(
            running_containers.len(),
            3,
            "Not all containers were started"
        );

        let re = regex::Regex::new(r"^/validator_\d+$").unwrap();
        for container in running_containers {
            if let Some(names) = container.names {
                for name in names {
                    assert!(
                        re.is_match(&name),
                        "Container name does not match expected pattern: {}",
                        name
                    );
                }
            }
        }

        docker_network.stop_network().await;
        assert_eq!(
            docker_network
                .docker
                .list_containers::<String>(None)
                .await
                .unwrap()
                .len(),
            0,
            "Docker containers were not stopped correctly"
        );
    }
}<|MERGE_RESOLUTION|>--- conflicted
+++ resolved
@@ -1,4 +1,5 @@
 //! This module is responsible for setting up and tearing down the Docker containers who run the validator nodes.
+
 use log::{debug, info};
 use std::env::current_dir;
 use std::fs;
@@ -30,12 +31,8 @@
     result: ValidatorKeyData,
 }
 
-<<<<<<< HEAD
 /// Struct that represents all the data used for validation by nodes.
-#[derive(Debug, Deserialize, Clone)]
-=======
 #[derive(Debug, Deserialize, Clone, PartialEq)]
->>>>>>> 2c9fb584
 pub struct ValidatorKeyData {
     /// The status of the request that was used to make this data.
     pub status: String,
